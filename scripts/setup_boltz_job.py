import os
import csv
import sys
import subprocess
from pdb_to_fasta import pdb_to_fasta
from mmseqs2 import run_mmseqs2
import argparse

from rdkit import Chem
from rdkit.Chem import AllChem

def check_smiles(smiles: str, verbose: bool = True):
    """
    Attempts to load and sanitize a SMILES string using RDKit.
    Returns a canonicalized SMILES string if successful, otherwise None.
    
    Parameters:
    - smiles (str): The input SMILES string.
    - verbose (bool): If True, print debug messages on failure.

    Returns:
    - str or None: A valid, canonical SMILES or None if the molecule is invalid.
    """
    try:
        # Attempt to parse without sanitizing
        mol = Chem.MolFromSmiles(smiles, sanitize=False)
        if mol is None:
            if verbose:
                print(f"[ERROR] MolFromSmiles failed for: {smiles}")
            return None
        
        # Attempt sanitization (includes valence check, aromaticity, Hs)
        Chem.SanitizeMol(mol)

        # Optionally do other cleanups (like kekulization or 2D coordinates)
        # AllChem.Compute2DCoords(mol)

        # Return the canonical SMILES
        return Chem.MolToSmiles(mol, canonical=True)

    except Exception as e:
        if verbose:
            print(f"[ERROR] Sanitization failed for SMILES: {smiles}\n{e}")
        return None
    
def ensure_environment_variables():
    """
    Ensures necessary environment variables are set. If not, runs setup_enviorment.sh.
    """
    if not os.getenv("PROJECT_DIR"):
        print("Environment variable PROJECT_DIR is not set. Running setup_enviorment.sh...")
        setup_script = os.path.join(os.path.dirname(__file__), "setup_enviorment.sh")
        subprocess.run(f"source {setup_script}", shell=True, executable="/bin/bash", check=True)
        print("Environment variables set successfully.")


def create_boltz_job(csv_file, pdb_file, output_dir, covalent_docking=False):
    """
    Creates directories with .yaml files based on the input CSV and PDB files.
    :param csv_file: Path to the input CSV file.
    :param pdb_file: Path to the input PDB file.
    :param output_dir: Path to the output directory.
    :param covalent_docking: Whether to write yaml for covalent docking. 
    """
    # Ensure environment variables are set
    ensure_environment_variables()

    # Ensure the output directory exists
    os.makedirs(output_dir, exist_ok=True)

    # Check if the PDB file exists
    if not os.path.isfile(pdb_file):
        print(f"Error: PDB file '{pdb_file}' does not exist.")
        sys.exit(1)
    # Check if the CSV file exists only for non-covalent docking 
    if not covalent_docking:
        if not os.path.isfile(csv_file):
            print(f"Error: CSV file '{csv_file}' does not exist.")
            sys.exit(1)
    
    # Convert PDB to FASTA
    project_dir = os.getenv("PROJECT_DIR", "/home/ymanasa/turbo/ymanasa/boltz_benchmark")
    fasta_dir = os.path.join(project_dir, output_dir)
    pdb_name = os.path.splitext(os.path.basename(pdb_file))[0]
    fasta_file = os.path.join(fasta_dir, f"{pdb_name}.fasta")
    pdb_to_fasta(pdb_file, fasta_file)
    print(f"FASTA file created at {fasta_file}")
    # Read the FASTA sequence
    with open(fasta_file, 'r') as fasta:
        sequence = fasta.read().strip()

    if not covalent_docking:

        # Generate MSA using mmseqs2
        if os.path.exists(os.path.join(project_dir, "input_files/msa", f"{pdb_name}_mmseqs2.a3m")):
            print(f"MSA file already exists at {os.path.join(project_dir, 'input_files/msa', f'{pdb_name}_mmseqs2.a3m')}. Skipping MSA generation.")

        print("now pregenerating MSA with mmseqs2...")
        msa_dir = os.path.join(project_dir, "input_files/msa/")
        os.makedirs(msa_dir, exist_ok=True)
        msa_file = os.path.join(msa_dir, f"{pdb_name}_mmseqs2.a3m")
        msa_result = run_mmseqs2(sequence, prefix=f"{msa_dir}/{pdb_name}")
        with open(msa_file, 'w') as msa_output:
            msa_output.write("\n".join(msa_result))
        print(f"MSA saved to {msa_file}")
        if not os.path.isfile(msa_file):
            print(f"Error: MSA file '{msa_file}' was not created successfully.")
            sys.exit(1)

        # Read CSV file
        with open(csv_file, 'r') as csvfile:
            reader = csv.DictReader(csvfile)
            for row in reader:
                catalog_id = row["compound_ID"]
                smiles = row["SMILES"]
                smiles = check_smiles(smiles, verbose=True)
                if smiles is None:
                    print(f"Invalid SMILES for compound ID {catalog_id}: {row['SMILES']}")
                    continue
                # Create .yaml file in the output directory
                yaml_file = os.path.join(output_dir, f"{catalog_id}.yaml")
                with open(yaml_file, 'w') as yaml:
                    yaml.write("version: 1\n")
                    yaml.write("sequences:\n")
                    yaml.write("  - protein:\n")
                    yaml.write("      id: A\n")
                    yaml.write(f"      sequence: {sequence}\n")
                    yaml.write(f"      msa: {msa_file}\n")

                    yaml.write("  - ligand:\n")
                    yaml.write(f"      id: B\n")
                    yaml.write(f"      smiles: '{smiles}'\n")
                    yaml.write("properties:\n")
                    yaml.write("  - affinity:\n")
                    yaml.write("      binder: B\n")
    else:
       
        with open(pdb_file, 'r') as pdb:
            for line in pdb:
                if line.startswith("LINK"):
                    atom1_name = line[13:17].strip()
                    atom2_name = line[43:47].strip()

                    res_idx = line[23:27].strip()
                    res_name = line[17:21].strip()

                    ccd = line[47:50].strip() 
                    break 
        yaml_file = os.path.join(output_dir, f"{pdb_name}_{ccd}.yaml")
        with open(yaml_file, 'w') as yaml:
            yaml.write("version: 1\n")
            yaml.write("sequences:\n")
            yaml.write("  - protein:\n")
            yaml.write("      id: A\n")
            yaml.write(f"      sequence: {sequence}\n")
            # yaml.write(f"      msa: {msa_file}\n")
            yaml.write(f"      modification:\n")
            yaml.write(f"        - position: {res_idx}\n") 
            yaml.write(f"          ccd: {res_name}\n")

            yaml.write("  - ligand:\n")
            yaml.write(f"      id: LIG\n")
            yaml.write(f"      ccd: '{ccd}'\n")
            
            yaml.write("constraints:\n")
            yaml.write("    - bond:\n")
            yaml.write(f"        atom1: [A, {res_idx}, {atom1_name}]\n")
            yaml.write(f"        atom2: [LIG, 1, {atom2_name}]\n")

            yaml.write("properties:\n")
            yaml.write("    - affinity:\n")
            yaml.write(f"        binder: LIG\n")
    print(f"YAML files created successfully: {yaml_file}.")

def main():
    parser = argparse.ArgumentParser(description="Setup Boltz job directories and YAML files.")
    parser.add_argument("-i","--input_csv_file", type=str, required=False,help="Path to the input CSV file. Required for non-covalent docking.")
    parser.add_argument("-p","--input_pdb_file", type=str, required=True,help="Path to the input PDB file.")
    parser.add_argument("-o","--output_directory", type=str, required=True,help="Path to the output directory.")
<<<<<<< HEAD
    #to impliment
    parser.add_argument("-m","--mode", type=str, choices=["protein-protein", "virtual-screen"], required=True,default="virtual-screen", help="type of job to create, either protein-protein or virtual-screen. Default is virtual-screen.")
    parser.add_argument("-n", "--num_jobs", type=int, required=False, default=1, help="Number of jobs to create. Default is 1.")
    parser.add_argument("-c", "--constraints_file", type=str, required=False, default=None, help="Path to the constraints file. Default is None.")
=======
    parser.add_argument("-c", "--covalent_docking", action='store_true', default=False,help="Whether ligand must covlanetly interact with protein")

>>>>>>> 037362c1
    args = parser.parse_args()
    if not args.covalent_docking and args.input_csv_file is None:
        parser.error("--input_csv_file is required when --covalent_docking is False for non-covalent docking")

    create_boltz_job(args.input_csv_file, args.input_pdb_file, args.output_directory, args.covalent_docking)

if __name__ == "__main__":
    main()
    <|MERGE_RESOLUTION|>--- conflicted
+++ resolved
@@ -177,15 +177,9 @@
     parser.add_argument("-i","--input_csv_file", type=str, required=False,help="Path to the input CSV file. Required for non-covalent docking.")
     parser.add_argument("-p","--input_pdb_file", type=str, required=True,help="Path to the input PDB file.")
     parser.add_argument("-o","--output_directory", type=str, required=True,help="Path to the output directory.")
-<<<<<<< HEAD
-    #to impliment
-    parser.add_argument("-m","--mode", type=str, choices=["protein-protein", "virtual-screen"], required=True,default="virtual-screen", help="type of job to create, either protein-protein or virtual-screen. Default is virtual-screen.")
     parser.add_argument("-n", "--num_jobs", type=int, required=False, default=1, help="Number of jobs to create. Default is 1.")
-    parser.add_argument("-c", "--constraints_file", type=str, required=False, default=None, help="Path to the constraints file. Default is None.")
-=======
     parser.add_argument("-c", "--covalent_docking", action='store_true', default=False,help="Whether ligand must covlanetly interact with protein")
 
->>>>>>> 037362c1
     args = parser.parse_args()
     if not args.covalent_docking and args.input_csv_file is None:
         parser.error("--input_csv_file is required when --covalent_docking is False for non-covalent docking")
