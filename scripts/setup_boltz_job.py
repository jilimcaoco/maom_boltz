import os
import csv
import sys
import subprocess
# from pdb_to_fasta import pdb_to_fasta
from fasta_utils import build_fasta_seq
from mmseqs2 import run_mmseqs2
import argparse
from covalent_utils import get_link_atoms

from rdkit import Chem
from rdkit.Chem import AllChem


def check_smiles(smiles: str, verbose: bool = True):
    """
    Attempts to load and sanitize a SMILES string using RDKit.
    Returns a canonicalized SMILES string if successful, otherwise None.
    
    Parameters:
    - smiles (str): The input SMILES string.
    - verbose (bool): If True, print debug messages on failure.

    Returns:
    - str or None: A valid, canonical SMILES or None if the molecule is invalid.
    """
    try:
        # Attempt to parse without sanitizing
        mol = Chem.MolFromSmiles(smiles, sanitize=False)
        if mol is None:
            if verbose:
                print(f"[ERROR] MolFromSmiles failed for: {smiles}")
            return None
        # Attempt sanitization (includes valence check, aromaticity, Hs)
        Chem.SanitizeMol(mol)
        # Return the canonical SMILES
        return Chem.MolToSmiles(mol, canonical=True)
    except Exception as e:
        if verbose:
            print(f"[ERROR] Sanitization failed for SMILES: {smiles}\n{e}")
        return None
    
def ensure_environment_variables():
    """
    Ensures necessary environment variables are set. If not, runs setup_enviorment.sh.
    """
    if not os.getenv("PROJECT_DIR"):
        # print("Environment variable PROJECT_DIR is not set. Running setup_enviorment.sh...")
        setup_script = os.path.join(os.path.dirname(__file__), "setup_enviorment.sh")
        subprocess.run(f"source {setup_script}", shell=True, executable="/bin/bash", check=True)
        print("Environment variables set successfully.")

def sanitize_compound_id(compound_ID):
    """
    Adjust the compound_ID to make it file-system friendly.
    Parameters:
    - compound_ID (str): The compound ID to sanitize.
    Returns:
    - str: The sanitized compound ID.
    """
    if any(char in compound_ID for char in [' ', '"', "'", ",", "(", ")", "/", "\\"]):
        sanitized_compound_id = (
            compound_ID.replace(" ", "_")  # Replace spaces with underscores
                       .replace('"', '')    # Remove double quotes
                       .replace("'", '')    # Remove single quotes
                       .replace(",", '')    # Remove commas
                       .replace("(", '')    # Remove parentheses
                       .replace(")", '')    # Remove parentheses
                       .replace("/", '_')   # Replace slashes with underscores
                       .replace("\\", '_')  # Replace backslashes with underscores
        )
        print(f"Found invalid characters in compound ID '{compound_ID}'. Sanitized to '{sanitized_compound_id}'.")
    else:
        sanitized_compound_id = compound_ID
    return sanitized_compound_id


<<<<<<< HEAD
def create_boltz_job(pdb_file, output_dir, csv_file=None, covalent_docking=False):
=======

def create_boltz_job(csv_file, pdb_file, fasta_file, output_dir, num_jobs, covalent_docking=False, protein_nmers=1):
>>>>>>> b5768f89
    """
    Creates directories with .yaml files based on the input CSV and PDB files.
    :param csv_file: Path to the input CSV file. Not required for covalent docking. 
    :param pdb_file: Path to the input PDB file.
    :param output_dir: Path to the output directory.
    :param covalent_docking: Whether to write yaml for covalent docking. 
    """
    


    # Create directories based on num_jobs
    if num_jobs > 1:
        job_dirs = [f"{output_dir}_{i}" for i in range(1, num_jobs + 1)]
        for job_dir in job_dirs:
            os.makedirs(job_dir, exist_ok=True)
    else:
        job_dirs = [output_dir]
        os.makedirs(output_dir, exist_ok=True)


    # Check if the PDB file exists
    if pdb_file is not None:
        print(f"Input PDB file: {pdb_file}")
        print(f"generating FASTA file from PDB...")
        if not os.path.isfile(pdb_file):
            print(f"Error: PDB file '{pdb_file}' does not exist.")
            sys.exit(1)
        # Convert PDB to FASTA
        project_dir = os.getenv("PROJECT_DIR", "/home/ymanasa/turbo/ymanasa/boltz_benchmark")
        fasta_dir = os.path.join(project_dir, "/input_files/fasta/")
        pdb_name = os.path.splitext(os.path.basename(pdb_file))[0]
        fasta_file = os.path.join(fasta_dir, f"{pdb_name}.fasta")
        pdb_to_fasta(args.input_pdb_file, fasta_file)
        print(f"FASTA file created at {fasta_file}")
    else:
        project_dir = os.getenv("PROJECT_DIR", "/home/ymanasa/turbo/ymanasa/boltz_benchmark")
        pdb_name = os.path.splitext(os.path.basename(fasta_file))[0]
        print(f"Using provided FASTA file: {fasta_file}")

    # Check if the CSV file exists only for non-covalent docking 
    if not covalent_docking:
        if not csv_file or not os.path.isfile(csv_file):
            print(f"Error: CSV file '{csv_file}' does not exist.")
            sys.exit(1)
    
<<<<<<< HEAD
    # Convert PDB to FASTA
    project_dir = os.getenv("PROJECT_DIR", "/home/ymanasa/turbo/ymanasa/boltz_benchmark")
    fasta_dir = os.path.join(project_dir, output_dir)
    pdb_name = os.path.splitext(os.path.basename(pdb_file))[0]
    sequence = build_fasta_seq(pdb_name)
=======
    
    # Read the FASTA sequence
    with open(fasta_file, 'r') as fasta:
        sequence = fasta.read().strip()
>>>>>>> b5768f89

    if not covalent_docking:

        # Generate MSA using mmseqs2
        if os.path.exists(os.path.join(project_dir, "input_files/msa", f"{pdb_name}_mmseqs2.a3m")):
            print(f"MSA file already exists at {os.path.join(project_dir, 'input_files/msa', f'{pdb_name}_mmseqs2.a3m')}. Skipping MSA generation.")

        print("now pregenerating MSA with mmseqs2...")
        msa_dir = os.path.join(project_dir, "input_files/msa/")
        os.makedirs(msa_dir, exist_ok=True)
        msa_file = os.path.join(msa_dir, f"{pdb_name}_mmseqs2.a3m")
        msa_result = run_mmseqs2(sequence, prefix=f"{msa_dir}/{pdb_name}")
        with open(msa_file, 'w') as msa_output:
            msa_output.write("\n".join(msa_result))
        print(f"MSA saved to {msa_file}")
        if not os.path.isfile(msa_file):
            print(f"Error: MSA file '{msa_file}' was not created successfully.")
            sys.exit(1)

        # Read CSV file
        with open(csv_file, 'r') as csvfile:
            reader = csv.DictReader(csvfile)
            rows = list(reader)
            # Distribute rows evenly across job directories
            chunk_size = len(rows) // num_jobs
            chunks = [rows[i * chunk_size:(i + 1) * chunk_size] for i in range(num_jobs)]
            if len(rows) % num_jobs != 0:
                chunks[-1].extend(rows[num_jobs * chunk_size:])

            for job_dir, chunk in zip(job_dirs, chunks):
                for row in chunk:
                    catalog_id = row["compound_ID"]
                    #santizing
                    catalog_id = sanitize_compound_id(catalog_id)
                    smiles = row["SMILES"]
                    smiles = check_smiles(smiles, verbose=True)
                    if smiles is None:
                        print(f"Invalid SMILES for compound ID {catalog_id}: {row['SMILES']}, skipping compound...")
                        continue
                    # Create .yaml file in the job directory
                    yaml_file = os.path.join(job_dir, f"{catalog_id}.yaml")
                    with open(yaml_file, 'w') as yaml:
                        yaml.write(f"version: 1\n")
                        yaml.write("sequences:\n")
                        if protein_nmers > 1:
                            for protein_nmer in range(1, protein_nmers + 1):
                                chain_id=chr(ord('A') + protein_nmer - 1)
                                yaml.write("  - protein:\n")
                                yaml.write(f"      id: {chain_id}\n")
                                yaml.write(f"      sequence: {sequence}\n")
                                yaml.write(f"      msa: {msa_file}\n")
                            ligand_chain_id=chr(ord('A') + protein_nmers)
                            yaml.write("  - ligand:\n")
                            yaml.write(f"      id: {ligand_chain_id}\n")
                            yaml.write(f"      smiles: '{smiles}'\n")
                            yaml.write("properties:\n")
                            yaml.write("  - affinity:\n")
                            yaml.write(f"      binder: {ligand_chain_id}\n")
                        else:
                            yaml.write("version: 1\n")
                            yaml.write("sequences:\n")
                            yaml.write("  - protein:\n")
                            yaml.write("      id: A\n")
                            yaml.write(f"      sequence: {sequence}\n")
                            yaml.write(f"      msa: {msa_file}\n")

                            yaml.write("  - ligand:\n")
                            yaml.write(f"      id: B\n")
                            yaml.write(f"      smiles: '{smiles}'\n")
                            yaml.write("properties:\n")
                            yaml.write("  - affinity:\n")
                            yaml.write("      binder: B\n")
    else:
       
        prot_atom, res_name, res_idx, _, ccd, lig_atom, _ = get_link_atoms(pdb_file)

        yaml_file = os.path.join(output_dir, f"{pdb_name}_{ccd}.yaml")
        with open(yaml_file, 'w') as yaml:
            yaml.write("version: 1\n")
            yaml.write("sequences:\n")
            yaml.write("  - protein:\n")
            yaml.write("      id: A\n")
            yaml.write(f"      sequence: {sequence}\n")
            # yaml.write(f"      msa: {msa_file}\n")
            yaml.write(f"      modification:\n")
            yaml.write(f"        - position: {res_idx}\n") # fix res idx 
            yaml.write(f"          ccd: {res_name}\n")

            yaml.write("  - ligand:\n")
            yaml.write(f"      id: LIG\n")
            yaml.write(f"      ccd: '{ccd}'\n")
            
            yaml.write("constraints:\n")
            yaml.write("    - bond:\n")
            yaml.write(f"        atom1: [A, {res_idx}, {prot_atom}]\n") # fix res idx 
            yaml.write(f"        atom2: [LIG, 1, {lig_atom}]\n") # lig atm idx needs to be 1 regardless of PDB idx 

            yaml.write("properties:\n")
            yaml.write("    - affinity:\n")
            yaml.write(f"        binder: LIG\n")
    print(f"YAML files created successfully in directories: {', '.join(job_dirs)}.")


def create_slurm_submit_script(work_dir, receptor, output_dir, job_name="boltz_screen"):
    """
    Dynamically creates a SLURM submit script for Boltz jobs.
    :param work_dir: Path to the working directory.
    :param receptor: Name of the receptor.
    :param output_dir: Path to the output directory.
    :param job_name: Name of the SLURM job.
    """
    email = os.getenv("SLURM_EMAIL", "default_email@example.com")  # Use environment variable for email
    slurm_script_path = output_dir
    with open(slurm_script_path, "w") as slurm_script:
        slurm_script.write(f"""#!/bin/bash
#SBATCH --job-name={job_name}_{receptor}
#SBATCH --mail-type=FAIL,END
#SBATCH --nodes=1
#SBATCH --ntasks-per-node=1
#SBATCH --time=24:00:00
#SBATCH --account=maom99
#SBATCH --partition=spgpu
#SBATCH --gpus-per-node=1
#SBATCH --cpus-per-task=8
#SBATCH --mem-per-gpu=48000m
#SBATCH --mail-user={email}
#SBATCH --output={job_name}_{receptor}_slurm.log

mkdir -p ../outputs/{receptor}
module load cuda cudnn
boltz predict {work_dir} --out_dir ../outputs/{receptor} --num_workers 8 --method "md"
""")
    print(f"SLURM submit script created at {slurm_script_path}")

def main():
    parser = argparse.ArgumentParser(description="Setup Boltz job directories and YAML files.")
    parser.add_argument("-i","--input_csv_file", type=str, required=False,help="Path to the input CSV file. Required for non-covalent docking.")
    parser.add_argument("-p","--input_pdb_file", type=str, required=False,help="Path to the input PDB file.")
    parser.add_argument("-f","--input_fasta_file", type=str, required=False,help="Path to the input FASTA file. If provided, it will be used instead of generating from PDB.")
    parser.add_argument("-o","--output_directory", type=str, required=True,help="Path to the output directory.")
    parser.add_argument("-n", "--num_jobs", type=int, required=False, default=1, help="Number of jobs to create. Default is 1.")
    parser.add_argument("-c", "--covalent_docking", action='store_true', default=False,help="Whether ligand must covlanetly interact with protein")
    parser.add_argument("--protein_nmers", type=int, required=False, default=1, help="Number of protein nmers in the complex. Default is 1.")
    args = parser.parse_args()
   

    if args.input_pdb_file is None and args.input_fasta_file is None:
        print("Error: Either PDB file or FASTA file must be provided.")
        sys.exit(1)
    
    if not args.covalent_docking and args.input_csv_file is None:
        parser.error("--input_csv_file is required when --covalent_docking is False for non-covalent docking")

    # Ensure environment variables are set
    ensure_environment_variables()

    
    create_boltz_job(args.input_csv_file, args.input_pdb_file, args.input_fasta_file, args.output_directory, args.num_jobs, args.covalent_docking, protein_nmers=args.protein_nmers)
    # Create SLURM submit script
    if args.input_pdb_file is None:
        pdb_name = os.path.splitext(os.path.basename(args.input_fasta_file))[0]
    else:
        pdb_name= os.path.splitext(os.path.basename(args.input_pdb_file))[0]

    if args.num_jobs > 1:
        for i in range(args.num_jobs):
            create_slurm_submit_script(
                work_dir=f"{args.output_directory}_{i+1}",
                receptor=pdb_name,
                output_dir=f"../slurm_scripts/{pdb_name}_slurm_submit_{i+1}.sh",
                job_name=f"boltz_screen"
            )
    else:
        create_slurm_submit_script(
                work_dir=f"{args.output_directory}",
                receptor=pdb_name,
                output_dir=f"../slurm_scripts/{pdb_name}_slurm_submit.sh",
                job_name=f"boltz_screen"
            )
if __name__ == "__main__":
    main()<|MERGE_RESOLUTION|>--- conflicted
+++ resolved
@@ -75,12 +75,8 @@
     return sanitized_compound_id
 
 
-<<<<<<< HEAD
-def create_boltz_job(pdb_file, output_dir, csv_file=None, covalent_docking=False):
-=======
 
 def create_boltz_job(csv_file, pdb_file, fasta_file, output_dir, num_jobs, covalent_docking=False, protein_nmers=1):
->>>>>>> b5768f89
     """
     Creates directories with .yaml files based on the input CSV and PDB files.
     :param csv_file: Path to the input CSV file. Not required for covalent docking. 
@@ -126,18 +122,10 @@
             print(f"Error: CSV file '{csv_file}' does not exist.")
             sys.exit(1)
     
-<<<<<<< HEAD
-    # Convert PDB to FASTA
-    project_dir = os.getenv("PROJECT_DIR", "/home/ymanasa/turbo/ymanasa/boltz_benchmark")
-    fasta_dir = os.path.join(project_dir, output_dir)
-    pdb_name = os.path.splitext(os.path.basename(pdb_file))[0]
-    sequence = build_fasta_seq(pdb_name)
-=======
     
     # Read the FASTA sequence
     with open(fasta_file, 'r') as fasta:
         sequence = fasta.read().strip()
->>>>>>> b5768f89
 
     if not covalent_docking:
 
